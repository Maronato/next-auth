import oAuthCallback from "../lib/oauth/callback"
import callbackHandler from "../lib/callback-handler"
import * as cookie from "../lib/cookie"
import dispatchEvent from "../lib/dispatch-event"
import adapterErrorHandler from "../../adapters/error-handler"

/**
 * Handle callbacks from login services
 * @param {import("types/internals").NextAuthRequest} req
 * @param {import("types/internals").NextAuthResponse} res
 */
export default async function callback(req, res) {
  const {
    provider,
    adapter,
    baseUrl,
    basePath,
    secret,
    cookies,
    callbackUrl,
    pages,
    jwt,
    events,
    callbacks,
    session: { jwt: useJwtSession, maxAge: sessionMaxAge },
    logger,
  } = req.options

  // Get session ID (if set)
  const sessionToken = req.cookies?.[cookies.sessionToken.name] ?? null

  if (provider.type === "oauth") {
    try {
      const { profile, account, OAuthProfile } = await oAuthCallback(req)
      try {
        // Make it easier to debug when adding a new provider
        logger.debug("OAUTH_CALLBACK_RESPONSE", {
          profile,
          account,
          OAuthProfile,
        })

        // If we don't have a profile object then either something went wrong
        // or the user cancelled signing in. We don't know which, so we just
        // direct the user to the signin page for now. We could do something
        // else in future.
        //
        // Note: In oAuthCallback an error is logged with debug info, so it
        // should at least be visible to developers what happened if it is an
        // error with the provider.
        if (!profile) {
          return res.redirect(`${baseUrl}${basePath}/signin`)
        }

        // Check if user is allowed to sign in
        // Attempt to get Profile from OAuth provider details before invoking
        // signIn callback - but if no user object is returned, that is fine
        // (that just means it's a new user signing in for the first time).
        let userOrProfile = profile
        if (adapter) {
          const { getUserByProviderAccountId } = adapterErrorHandler(
            await adapter.getAdapter(req.options),
            logger
          )
          const userFromProviderAccountId = await getUserByProviderAccountId(
            account.provider,
            account.id
          )
          if (userFromProviderAccountId) {
            userOrProfile = userFromProviderAccountId
          }
        }

        try {
<<<<<<< HEAD
          const signInCallbackResponse = await callbacks.signIn(userOrProfile, account, OAuthProfile)
          if (!signInCallbackResponse) {
            return res.redirect(`${baseUrl}${basePath}/error?error=AccessDenied`)
          } else if (typeof signInCallbackResponse === 'string') {
            return res.redirect(signInCallbackResponse)
          }
        } catch (error) {
          return res.redirect(`${baseUrl}${basePath}/error?error=${encodeURIComponent(error.message)}`)
=======
          const signInCallbackResponse = await callbacks.signIn(
            userOrProfile,
            account,
            OAuthProfile
          )
          if (signInCallbackResponse === false) {
            return res.redirect(
              `${baseUrl}${basePath}/error?error=AccessDenied`
            )
          } else if (typeof signInCallbackResponse === "string") {
            return res.redirect(signInCallbackResponse)
          }
        } catch (error) {
          if (error instanceof Error) {
            return res.redirect(
              `${baseUrl}${basePath}/error?error=${encodeURIComponent(
                error.message
              )}`
            )
          }
          // TODO: Remove in a future major release
          logger.warn("SIGNIN_CALLBACK_REJECT_REDIRECT")
          return res.redirect(error)
>>>>>>> 9f16e3f0
        }

        // Sign user in
        const { user, session, isNewUser } = await callbackHandler(
          sessionToken,
          profile,
          account,
          req.options
        )

        if (useJwtSession) {
          const defaultJwtPayload = {
            name: user.name,
            email: user.email,
            picture: user.image,
            sub: user.id?.toString(),
          }
          const jwtPayload = await callbacks.jwt(
            defaultJwtPayload,
            user,
            account,
            OAuthProfile,
            isNewUser
          )

          // Sign and encrypt token
          const newEncodedJwt = await jwt.encode({ ...jwt, token: jwtPayload })

          // Set cookie expiry date
          const cookieExpires = new Date()
          cookieExpires.setTime(cookieExpires.getTime() + sessionMaxAge * 1000)

          cookie.set(res, cookies.sessionToken.name, newEncodedJwt, {
            expires: cookieExpires.toISOString(),
            ...cookies.sessionToken.options,
          })
        } else {
          // Save Session Token in cookie
          cookie.set(res, cookies.sessionToken.name, session.sessionToken, {
            expires: session.expires || null,
            ...cookies.sessionToken.options,
          })
        }

        await dispatchEvent(events.signIn, { user, account, isNewUser })

        // Handle first logins on new accounts
        // e.g. option to send users to a new account landing page on initial login
        // Note that the callback URL is preserved, so the journey can still be resumed
        if (isNewUser && pages.newUser) {
          return res.redirect(
            `${pages.newUser}${
              pages.newUser.includes("?") ? "&" : "?"
            }callbackUrl=${encodeURIComponent(callbackUrl)}`
          )
        }

        // Callback URL is already verified at this point, so safe to use if specified
        return res.redirect(callbackUrl || baseUrl)
      } catch (error) {
        if (error.name === "AccountNotLinkedError") {
          // If the email on the account is already linked, but not with this OAuth account
          return res.redirect(
            `${baseUrl}${basePath}/error?error=OAuthAccountNotLinked`
          )
        } else if (error.name === "CreateUserError") {
          return res.redirect(
            `${baseUrl}${basePath}/error?error=OAuthCreateAccount`
          )
        }
        logger.error("OAUTH_CALLBACK_HANDLER_ERROR", error)
        return res.redirect(`${baseUrl}${basePath}/error?error=Callback`)
      }
    } catch (error) {
      if (error.name === "OAuthCallbackError") {
        logger.error("CALLBACK_OAUTH_ERROR", error)
        return res.redirect(`${baseUrl}${basePath}/error?error=OAuthCallback`)
      }
      logger.error("OAUTH_CALLBACK_ERROR", error)
      return res.redirect(`${baseUrl}${basePath}/error?error=Callback`)
    }
  } else if (provider.type === "email") {
    try {
      if (!adapter) {
        logger.error("EMAIL_REQUIRES_ADAPTER_ERROR")
        return res.redirect(`${baseUrl}${basePath}/error?error=Configuration`)
      }

      const {
        getVerificationRequest,
        deleteVerificationRequest,
        getUserByEmail,
      } = adapterErrorHandler(await adapter.getAdapter(req.options), logger)
      const verificationToken = req.query.token
      const email = req.query.email

      // Verify email and verification token exist in database
      const invite = await getVerificationRequest(
        email,
        verificationToken,
        secret,
        provider
      )
      if (!invite) {
        return res.redirect(`${baseUrl}${basePath}/error?error=Verification`)
      }

      // If verification token is valid, delete verification request token from
      // the database so it cannot be used again
      await deleteVerificationRequest(
        email,
        verificationToken,
        secret,
        provider
      )

      // If is an existing user return a user object (otherwise use placeholder)
      const profile = (await getUserByEmail(email)) || { email }
      const account = {
        id: provider.id,
        type: "email",
        providerAccountId: email,
      }

      // Check if user is allowed to sign in
      try {
<<<<<<< HEAD
        const signInCallbackResponse = await callbacks.signIn(profile, account, { email })
        if (!signInCallbackResponse) {
=======
        const signInCallbackResponse = await callbacks.signIn(
          profile,
          account,
          { email }
        )
        if (signInCallbackResponse === false) {
>>>>>>> 9f16e3f0
          return res.redirect(`${baseUrl}${basePath}/error?error=AccessDenied`)
        } else if (typeof signInCallbackResponse === "string") {
          return res.redirect(signInCallbackResponse)
        }
      } catch (error) {
<<<<<<< HEAD
        return res.redirect(`${baseUrl}${basePath}/error?error=${encodeURIComponent(error.message)}`)
=======
        if (error instanceof Error) {
          return res.redirect(
            `${baseUrl}${basePath}/error?error=${encodeURIComponent(
              error.message
            )}`
          )
        }
        // TODO: Remove in a future major release
        logger.warn("SIGNIN_CALLBACK_REJECT_REDIRECT")
        return res.redirect(error)
>>>>>>> 9f16e3f0
      }

      // Sign user in
      const { user, session, isNewUser } = await callbackHandler(
        sessionToken,
        profile,
        account,
        req.options
      )

      if (useJwtSession) {
        const defaultJwtPayload = {
          name: user.name,
          email: user.email,
          picture: user.image,
          sub: user.id?.toString(),
        }
        const jwtPayload = await callbacks.jwt(
          defaultJwtPayload,
          user,
          account,
          profile,
          isNewUser
        )

        // Sign and encrypt token
        const newEncodedJwt = await jwt.encode({ ...jwt, token: jwtPayload })

        // Set cookie expiry date
        const cookieExpires = new Date()
        cookieExpires.setTime(cookieExpires.getTime() + sessionMaxAge * 1000)

        cookie.set(res, cookies.sessionToken.name, newEncodedJwt, {
          expires: cookieExpires.toISOString(),
          ...cookies.sessionToken.options,
        })
      } else {
        // Save Session Token in cookie
        cookie.set(res, cookies.sessionToken.name, session.sessionToken, {
          expires: session.expires || null,
          ...cookies.sessionToken.options,
        })
      }

      await dispatchEvent(events.signIn, { user, account, isNewUser })

      // Handle first logins on new accounts
      // e.g. option to send users to a new account landing page on initial login
      // Note that the callback URL is preserved, so the journey can still be resumed
      if (isNewUser && pages.newUser) {
        return res.redirect(
          `${pages.newUser}${
            pages.newUser.includes("?") ? "&" : "?"
          }callbackUrl=${encodeURIComponent(callbackUrl)}`
        )
      }

      // Callback URL is already verified at this point, so safe to use if specified
      return res.redirect(callbackUrl || baseUrl)
    } catch (error) {
      if (error.name === "CreateUserError") {
        return res.redirect(
          `${baseUrl}${basePath}/error?error=EmailCreateAccount`
        )
      }
      logger.error("CALLBACK_EMAIL_ERROR", error)
      return res.redirect(`${baseUrl}${basePath}/error?error=Callback`)
    }
  } else if (provider.type === "credentials" && req.method === "POST") {
    if (!useJwtSession) {
      logger.error(
        "CALLBACK_CREDENTIALS_JWT_ERROR",
        "Signin in with credentials is only supported if JSON Web Tokens are enabled"
      )
      return res
        .status(500)
        .redirect(`${baseUrl}${basePath}/error?error=Configuration`)
    }

    if (!provider.authorize) {
      logger.error(
        "CALLBACK_CREDENTIALS_HANDLER_ERROR",
        "Must define an authorize() handler to use credentials authentication provider"
      )
      return res
        .status(500)
        .redirect(`${baseUrl}${basePath}/error?error=Configuration`)
    }

    const credentials = req.body

    let userObjectReturnedFromAuthorizeHandler
    try {
      userObjectReturnedFromAuthorizeHandler = await provider.authorize(
        credentials, {...req, options: {}, cookies: {}}
      )
      if (!userObjectReturnedFromAuthorizeHandler) {
<<<<<<< HEAD
        return res.status(401).redirect(`${baseUrl}${basePath}/error?error=CredentialsSignin&provider=${encodeURIComponent(provider.id)}`)
      } else if (typeof userObjectReturnedFromAuthorizeHandler === 'string') {
        return res.redirect(userObjectReturnedFromAuthorizeHandler)
      }
    } catch (error) {
      return res.redirect(`${baseUrl}${basePath}/error?error=${encodeURIComponent(error.message)}`)
=======
        return res
          .status(401)
          .redirect(
            `${baseUrl}${basePath}/error?error=CredentialsSignin&provider=${encodeURIComponent(
              provider.id
            )}`
          )
      }
    } catch (error) {
      if (error instanceof Error) {
        return res.redirect(
          `${baseUrl}${basePath}/error?error=${encodeURIComponent(
            error.message
          )}`
        )
      }
      return res.redirect(error)
>>>>>>> 9f16e3f0
    }

    const user = userObjectReturnedFromAuthorizeHandler
    const account = { id: provider.id, type: "credentials" }

    try {
<<<<<<< HEAD
      const signInCallbackResponse = await callbacks.signIn(user, account, credentials)
      if (!signInCallbackResponse) {
        return res.status(403).redirect(`${baseUrl}${basePath}/error?error=AccessDenied`)
      } else if (typeof signInCallbackResponse === 'string') {
        return res.redirect(signInCallbackResponse)
      }
    } catch (error) {
      return res.redirect(`${baseUrl}${basePath}/error?error=${encodeURIComponent(error.message)}`)
=======
      const signInCallbackResponse = await callbacks.signIn(
        user,
        account,
        credentials
      )
      if (signInCallbackResponse === false) {
        return res
          .status(403)
          .redirect(`${baseUrl}${basePath}/error?error=AccessDenied`)
      }
    } catch (error) {
      if (error instanceof Error) {
        return res.redirect(
          `${baseUrl}${basePath}/error?error=${encodeURIComponent(
            error.message
          )}`
        )
      }
      return res.redirect(error)
>>>>>>> 9f16e3f0
    }

    const defaultJwtPayload = {
      name: user.name,
      email: user.email,
      picture: user.image,
      sub: user.id?.toString(),
    }
    const jwtPayload = await callbacks.jwt(
      defaultJwtPayload,
      user,
      account,
      userObjectReturnedFromAuthorizeHandler,
      false
    )

    // Sign and encrypt token
    const newEncodedJwt = await jwt.encode({ ...jwt, token: jwtPayload })

    // Set cookie expiry date
    const cookieExpires = new Date()
    cookieExpires.setTime(cookieExpires.getTime() + sessionMaxAge * 1000)

    cookie.set(res, cookies.sessionToken.name, newEncodedJwt, {
      expires: cookieExpires.toISOString(),
      ...cookies.sessionToken.options,
    })

    await dispatchEvent(events.signIn, { user, account })

    return res.redirect(callbackUrl || baseUrl)
  }
  return res
    .status(500)
    .end(`Error: Callback for provider type ${provider.type} not supported`)
}<|MERGE_RESOLUTION|>--- conflicted
+++ resolved
@@ -72,22 +72,12 @@
         }
 
         try {
-<<<<<<< HEAD
-          const signInCallbackResponse = await callbacks.signIn(userOrProfile, account, OAuthProfile)
-          if (!signInCallbackResponse) {
-            return res.redirect(`${baseUrl}${basePath}/error?error=AccessDenied`)
-          } else if (typeof signInCallbackResponse === 'string') {
-            return res.redirect(signInCallbackResponse)
-          }
-        } catch (error) {
-          return res.redirect(`${baseUrl}${basePath}/error?error=${encodeURIComponent(error.message)}`)
-=======
           const signInCallbackResponse = await callbacks.signIn(
             userOrProfile,
             account,
             OAuthProfile
           )
-          if (signInCallbackResponse === false) {
+          if (!signInCallbackResponse) {
             return res.redirect(
               `${baseUrl}${basePath}/error?error=AccessDenied`
             )
@@ -95,17 +85,11 @@
             return res.redirect(signInCallbackResponse)
           }
         } catch (error) {
-          if (error instanceof Error) {
-            return res.redirect(
-              `${baseUrl}${basePath}/error?error=${encodeURIComponent(
-                error.message
-              )}`
-            )
-          }
-          // TODO: Remove in a future major release
-          logger.warn("SIGNIN_CALLBACK_REJECT_REDIRECT")
-          return res.redirect(error)
->>>>>>> 9f16e3f0
+          return res.redirect(
+            `${baseUrl}${basePath}/error?error=${encodeURIComponent(
+              error.message
+            )}`
+          )
         }
 
         // Sign user in
@@ -232,36 +216,22 @@
 
       // Check if user is allowed to sign in
       try {
-<<<<<<< HEAD
-        const signInCallbackResponse = await callbacks.signIn(profile, account, { email })
-        if (!signInCallbackResponse) {
-=======
         const signInCallbackResponse = await callbacks.signIn(
           profile,
           account,
           { email }
         )
-        if (signInCallbackResponse === false) {
->>>>>>> 9f16e3f0
+        if (!signInCallbackResponse) {
           return res.redirect(`${baseUrl}${basePath}/error?error=AccessDenied`)
         } else if (typeof signInCallbackResponse === "string") {
           return res.redirect(signInCallbackResponse)
         }
       } catch (error) {
-<<<<<<< HEAD
-        return res.redirect(`${baseUrl}${basePath}/error?error=${encodeURIComponent(error.message)}`)
-=======
-        if (error instanceof Error) {
-          return res.redirect(
-            `${baseUrl}${basePath}/error?error=${encodeURIComponent(
-              error.message
-            )}`
-          )
-        }
-        // TODO: Remove in a future major release
-        logger.warn("SIGNIN_CALLBACK_REJECT_REDIRECT")
-        return res.redirect(error)
->>>>>>> 9f16e3f0
+        return res.redirect(
+          `${baseUrl}${basePath}/error?error=${encodeURIComponent(
+            error.message
+          )}`
+        )
       }
 
       // Sign user in
@@ -356,17 +326,10 @@
     let userObjectReturnedFromAuthorizeHandler
     try {
       userObjectReturnedFromAuthorizeHandler = await provider.authorize(
-        credentials, {...req, options: {}, cookies: {}}
+        credentials,
+        { ...req, options: {}, cookies: {} }
       )
       if (!userObjectReturnedFromAuthorizeHandler) {
-<<<<<<< HEAD
-        return res.status(401).redirect(`${baseUrl}${basePath}/error?error=CredentialsSignin&provider=${encodeURIComponent(provider.id)}`)
-      } else if (typeof userObjectReturnedFromAuthorizeHandler === 'string') {
-        return res.redirect(userObjectReturnedFromAuthorizeHandler)
-      }
-    } catch (error) {
-      return res.redirect(`${baseUrl}${basePath}/error?error=${encodeURIComponent(error.message)}`)
-=======
         return res
           .status(401)
           .redirect(
@@ -374,53 +337,35 @@
               provider.id
             )}`
           )
+      } else if (typeof userObjectReturnedFromAuthorizeHandler === "string") {
+        return res.redirect(userObjectReturnedFromAuthorizeHandler)
       }
     } catch (error) {
-      if (error instanceof Error) {
-        return res.redirect(
-          `${baseUrl}${basePath}/error?error=${encodeURIComponent(
-            error.message
-          )}`
-        )
-      }
-      return res.redirect(error)
->>>>>>> 9f16e3f0
+      return res.redirect(
+        `${baseUrl}${basePath}/error?error=${encodeURIComponent(error.message)}`
+      )
     }
 
     const user = userObjectReturnedFromAuthorizeHandler
     const account = { id: provider.id, type: "credentials" }
 
     try {
-<<<<<<< HEAD
-      const signInCallbackResponse = await callbacks.signIn(user, account, credentials)
-      if (!signInCallbackResponse) {
-        return res.status(403).redirect(`${baseUrl}${basePath}/error?error=AccessDenied`)
-      } else if (typeof signInCallbackResponse === 'string') {
-        return res.redirect(signInCallbackResponse)
-      }
-    } catch (error) {
-      return res.redirect(`${baseUrl}${basePath}/error?error=${encodeURIComponent(error.message)}`)
-=======
       const signInCallbackResponse = await callbacks.signIn(
         user,
         account,
         credentials
       )
-      if (signInCallbackResponse === false) {
+      if (!signInCallbackResponse) {
         return res
           .status(403)
           .redirect(`${baseUrl}${basePath}/error?error=AccessDenied`)
+      } else if (typeof signInCallbackResponse === "string") {
+        return res.redirect(signInCallbackResponse)
       }
     } catch (error) {
-      if (error instanceof Error) {
-        return res.redirect(
-          `${baseUrl}${basePath}/error?error=${encodeURIComponent(
-            error.message
-          )}`
-        )
-      }
-      return res.redirect(error)
->>>>>>> 9f16e3f0
+      return res.redirect(
+        `${baseUrl}${basePath}/error?error=${encodeURIComponent(error.message)}`
+      )
     }
 
     const defaultJwtPayload = {
