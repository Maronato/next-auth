/**
 * <div style={{display: "flex", justifyContent: "space-between", alignItems: "center", padding: 16}}>
 *  Official <a href="https://www.prisma.io/docs">Prisma</a> adapter for Auth.js / NextAuth.js.
 *  <a href="https://www.prisma.io/">
 *   <img style={{display: "block"}} src="https://authjs.dev/img/adapters/prisma.svg" width="38" />
 *  </a>
 * </div>
 *
 * ## Installation
 *
 * ```bash npm2yarn
 * npm install @prisma/client @auth/prisma-adapter
 * npm install prisma --save-dev
 * ```
 *
 * @module @auth/prisma-adapter
 */
import type { PrismaClient, Prisma } from "@prisma/client"
import type { Adapter, AdapterAccount, AdapterAuthenticator, AdapterSession, AdapterUser } from "@auth/core/adapters"

/**
 * ## Setup
 *
 * Add this adapter to your `pages/api/auth/[...nextauth].js` next-auth configuration object:
 *
 * ```js title="pages/api/auth/[...nextauth].js"
 * import NextAuth from "next-auth"
 * import GoogleProvider from "next-auth/providers/google"
 * import { PrismaAdapter } from "@auth/prisma-adapter"
 * import { PrismaClient } from "@prisma/client"
 *
 * const prisma = new PrismaClient()
 *
 * export default NextAuth({
 *   adapter: PrismaAdapter(prisma),
 *   providers: [
 *     GoogleProvider({
 *       clientId: process.env.GOOGLE_CLIENT_ID,
 *       clientSecret: process.env.GOOGLE_CLIENT_SECRET,
 *     }),
 *   ],
 * })
 * ```
 *
 * ### Create the Prisma schema from scratch
 *
 * You need to use at least Prisma 2.26.0. Create a schema file in `prisma/schema.prisma` similar to this one:
 *
 * > This schema is adapted for use in Prisma and based upon our main [schema](https://authjs.dev/reference/core/adapters#models)
 *
 * ```json title="schema.prisma"
 * datasource db {
 *   provider = "postgresql"
 *   url      = env("DATABASE_URL")
 *   shadowDatabaseUrl = env("SHADOW_DATABASE_URL") // Only needed when using a cloud provider that doesn't support the creation of new databases, like Heroku. Learn more: https://pris.ly/d/migrate-shadow
 * }
 *
 * generator client {
 *   provider        = "prisma-client-js"
 *   previewFeatures = ["referentialActions"] // You won't need this in Prisma 3.X or higher.
 * }
 *
 * model Account {
 *   id                 String  @id @default(cuid())
 *   userId             String
 *   type               String
 *   provider           String
 *   providerAccountId  String
 *   refresh_token      String?  @db.Text
 *   access_token       String?  @db.Text
 *   expires_at         Int?
 *   token_type         String?
 *   scope              String?
 *   id_token           String?  @db.Text
 *   session_state      String?
 *
 *   user User @relation(fields: [userId], references: [id], onDelete: Cascade)
 *
 *   @@unique([provider, providerAccountId])
 * }
 *
 * model Session {
 *   id           String   @id @default(cuid())
 *   sessionToken String   @unique
 *   userId       String
 *   expires      DateTime
 *   user         User     @relation(fields: [userId], references: [id], onDelete: Cascade)
 * }
 *
 * model User {
 *   id            String    @id @default(cuid())
 *   name          String?
 *   email         String?   @unique
 *   emailVerified DateTime?
 *   image         String?
 *   accounts      Account[]
 *   sessions      Session[]
 * }
 *
 * model VerificationToken {
 *   identifier String
 *   token      String   @unique
 *   expires    DateTime
 *
 *   @@unique([identifier, token])
 * }
 * ```
 *
 * :::note
 * When using the MySQL connector for Prisma, the [Prisma `String` type](https://www.prisma.io/docs/reference/api-reference/prisma-schema-reference#string) gets mapped to `varchar(191)` which may not be long enough to store fields such as `id_token` in the `Account` model. This can be avoided by explicitly using the `Text` type with `@db.Text`.
 * :::
 *
 *
 * ### Create the Prisma schema with `prisma migrate`
 *
 * This will create an SQL migration file and execute it:
 *
 * ```
 * npx prisma migrate dev
 * ```
 *
 * Note that you will need to specify your database connection string in the environment variable `DATABASE_URL`. You can do this by setting it in a `.env` file at the root of your project.
 *
 * To learn more about [Prisma Migrate](https://www.prisma.io/migrate), check out the [Migrate docs](https://www.prisma.io/docs/concepts/components/prisma-migrate).
 *
 * ### Generating the Prisma Client
 *
 * Once you have saved your schema, use the Prisma CLI to generate the Prisma Client:
 *
 * ```
 * npx prisma generate
 * ```
 *
 * To configure your database to use the new schema (i.e. create tables and columns) use the `prisma migrate` command:
 *
 * ```
 * npx prisma migrate dev
 * ```
 *
 * ### MongoDB support
 *
 * Prisma supports MongoDB, and so does Auth.js. Following the instructions of the [Prisma documentation](https://www.prisma.io/docs/concepts/database-connectors/mongodb) on the MongoDB connector, things you have to change are:
 *
 * 1. Make sure that the id fields are mapped correctly
 *
 * ```prisma
 * id  String  @id @default(auto()) @map("_id") @db.ObjectId
 * ```
 *
 * 2. The Native database type attribute to `@db.String` from `@db.Text` and userId to `@db.ObjectId`.
 *
 * ```prisma
 * user_id            String   @db.ObjectId
 * refresh_token      String?  @db.String
 * access_token       String?  @db.String
 * id_token           String?  @db.String
 * ```
 *
 * Everything else should be the same.
 *
 * ### Naming Conventions
 *
 * If mixed snake_case and camelCase column names is an issue for you and/or your underlying database system, we recommend using Prisma's `@map()`([see the documentation here](https://www.prisma.io/docs/concepts/components/prisma-schema/names-in-underlying-database)) feature to change the field names. This won't affect Auth.js, but will allow you to customize the column names to whichever naming convention you wish.
 *
 * For example, moving to `snake_case` and plural table names.
 *
 * ```json title="schema.prisma"
 * model Account {
 *   id                 String  @id @default(cuid())
 *   userId             String  @map("user_id")
 *   type               String
 *   provider           String
 *   providerAccountId  String  @map("provider_account_id")
 *   refresh_token      String? @db.Text
 *   access_token       String? @db.Text
 *   expires_at         Int?
 *   token_type         String?
 *   scope              String?
 *   id_token           String? @db.Text
 *   session_state      String?
 *
 *   user User @relation(fields: [userId], references: [id], onDelete: Cascade)
 *
 *   @@unique([provider, providerAccountId])
 *   @@map("accounts")
 * }
 *
 * model Session {
 *   id           String   @id @default(cuid())
 *   sessionToken String   @unique @map("session_token")
 *   userId       String   @map("user_id")
 *   expires      DateTime
 *   user         User     @relation(fields: [userId], references: [id], onDelete: Cascade)
 *
 *   @@map("sessions")
 * }
 *
 * model User {
 *   id            String    @id @default(cuid())
 *   name          String?
 *   email         String?   @unique
 *   emailVerified DateTime? @map("email_verified")
 *   image         String?
 *   accounts      Account[]
 *   sessions      Session[]
 *
 *   @@map("users")
 * }
 *
 * model VerificationToken {
 *   identifier String
 *   token      String   @unique
 *   expires    DateTime
 *
 *   @@unique([identifier, token])
 *   @@map("verificationtokens")
 * }
 * 
 * model Authenticator {
 *   id                   String  @id @default(cuid())
 *   credentialID         String  @unique
 *   userId               String
 *   providerAccountId    String
 *   credentialPublicKey  String
 *   counter              Int
 *   credentialDeviceType String
 *   credentialBackedUp   Boolean
 *   transports           String?
 * 
 *   user User @relation(fields: [userId], references: [id], onDelete: Cascade)
 * }
 * ```
 *
 **/
export function PrismaAdapter(
  prisma: PrismaClient | ReturnType<PrismaClient["$extends"]>
): Adapter {
  const p = prisma as PrismaClient
  return {
<<<<<<< HEAD
    createUser: (data) => p.user.create({ data }) as Promise<AdapterUser>,
    getUser: (id) => p.user.findUnique({ where: { id } }) as Promise<AdapterUser | null>,
    getUserByEmail: (email) => p.user.findUnique({ where: { email } }) as Promise<AdapterUser | null>,
=======
    // We need to let Prisma generate the ID because our default UUID is incompatible with MongoDB
    createUser: ({ id: _id, ...data }) => {
      return p.user.create({ data })
    },
    getUser: (id) => p.user.findUnique({ where: { id } }),
    getUserByEmail: (email) => p.user.findUnique({ where: { email } }),
>>>>>>> cf07bba4
    async getUserByAccount(provider_providerAccountId) {
      const account = await p.account.findUnique({
        where: { provider_providerAccountId },
        select: { user: true },
      })
      return account?.user as AdapterUser ?? null
    },
    updateUser: ({ id, ...data }) => p.user.update({ where: { id }, data }) as Promise<AdapterUser>,
    deleteUser: (id) => p.user.delete({ where: { id } }) as Promise<AdapterUser>,
    linkAccount: (data) =>
      p.account.create({ data }) as unknown as AdapterAccount,
    unlinkAccount: (provider_providerAccountId) =>
      p.account.delete({
        where: { provider_providerAccountId },
      }) as unknown as AdapterAccount,
    async getSessionAndUser(sessionToken) {
      const userAndSession = await p.session.findUnique({
        where: { sessionToken },
        include: { user: true },
      })
      if (!userAndSession) return null
      const { user, ...session } = userAndSession
      return { user, session } as { user: AdapterUser; session: AdapterSession }
    },
    createSession: (data) => p.session.create({ data }),
    updateSession: (data) =>
      p.session.update({ where: { sessionToken: data.sessionToken }, data }),
    deleteSession: (sessionToken) =>
      p.session.delete({ where: { sessionToken } }),
    async createVerificationToken(data) {
      const verificationToken = await p.verificationToken.create({ data })
      // @ts-expect-errors // MongoDB needs an ID, but we don't
      if (verificationToken.id) delete verificationToken.id
      return verificationToken
    },
    async useVerificationToken(identifier_token) {
      try {
        const verificationToken = await p.verificationToken.delete({
          where: { identifier_token },
        })
        // @ts-expect-errors // MongoDB needs an ID, but we don't
        if (verificationToken.id) delete verificationToken.id
        return verificationToken
      } catch (error) {
        // If token already used/deleted, just return null
        // https://www.prisma.io/docs/reference/api-reference/error-reference#p2025
        if ((error as Prisma.PrismaClientKnownRequestError).code === "P2025")
          return null
        throw error
      }
    },
    async getAccount(providerAccountId, provider) {
      return p.account.findFirst({
        where: { providerAccountId, provider }
      }) as Promise<AdapterAccount | null>
    },
    async createAuthenticator(authenticator) {
      return p.authenticator.create({
        data: authenticator
      }).then(fromDBAuthenticator)
    },
    async getAuthenticator(credentialID) {
      const authenticator = await p.authenticator.findUnique({ where: { credentialID } })
      return authenticator ? fromDBAuthenticator(authenticator) : null
    },
    async listAuthenticatorsByUserId(userId) {
      const authenticators = await p.authenticator.findMany({ where: { userId } })

      return authenticators.map(fromDBAuthenticator)
    },
    async updateAuthenticatorCounter(credentialID, counter) {
      return p.authenticator.update({
        where: { credentialID: credentialID },
        data: { counter },
      }).then(fromDBAuthenticator)
    }
  }
}

type BasePrismaAuthenticator = Parameters<PrismaClient['authenticator']['create']>[0]['data']
type PrismaAuthenticator = BasePrismaAuthenticator & Required<Pick<BasePrismaAuthenticator, 'userId'>>

function fromDBAuthenticator(authenticator: PrismaAuthenticator): AdapterAuthenticator {
  const { transports, id, user, ...other } = authenticator

  return {
    ...other,
    transports: transports || undefined,
  }
}<|MERGE_RESOLUTION|>--- conflicted
+++ resolved
@@ -237,18 +237,12 @@
 ): Adapter {
   const p = prisma as PrismaClient
   return {
-<<<<<<< HEAD
-    createUser: (data) => p.user.create({ data }) as Promise<AdapterUser>,
-    getUser: (id) => p.user.findUnique({ where: { id } }) as Promise<AdapterUser | null>,
-    getUserByEmail: (email) => p.user.findUnique({ where: { email } }) as Promise<AdapterUser | null>,
-=======
     // We need to let Prisma generate the ID because our default UUID is incompatible with MongoDB
     createUser: ({ id: _id, ...data }) => {
       return p.user.create({ data })
     },
     getUser: (id) => p.user.findUnique({ where: { id } }),
     getUserByEmail: (email) => p.user.findUnique({ where: { email } }),
->>>>>>> cf07bba4
     async getUserByAccount(provider_providerAccountId) {
       const account = await p.account.findUnique({
         where: { provider_providerAccountId },
